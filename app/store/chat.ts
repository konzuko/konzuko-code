import { trimTopic, getMessageTextContent } from "../utils";

import Locale, { getLang } from "../locales";
import { showToast } from "../components/ui-lib";
import { MaskConfig, useAppConfig } from "./config";
import { createEmptyMask, Mask } from "./mask";
<<<<<<< HEAD
import {
  DEFAULT_INPUT_TEMPLATE,
  DEFAULT_MODELS,
  DEFAULT_SYSTEM_TEMPLATE,
  KnowledgeCutOffDate,
  ModelProvider,
  StoreKey,
  SUMMARIZE_MODEL,
  GEMINI_SUMMARIZE_MODEL,
} from "../constant";
import { ClientApi, RequestMessage, MultimodalContent } from "../client/api";
import { ChatControllerPool } from "../client/controller";
=======
import { DEFAULT_INPUT_TEMPLATE, StoreKey } from "../constant";
import { ChatControllerPool } from "../client/common/controller";
>>>>>>> 15e59583
import { prettyObject } from "../utils/format";
import { estimateTokenLength } from "../utils/token";
import { nanoid } from "nanoid";
import { createPersistStore } from "../utils/store";
import { RequestMessage, api } from "../client";

export type ChatMessage = RequestMessage & {
  date: string;
  streaming?: boolean;
  isError?: boolean;
  id: string;
  model?: string;
};

export function createMessage(override: Partial<ChatMessage>): ChatMessage {
  return {
    id: nanoid(),
    date: new Date().toLocaleString(),
    role: "user",
    content: "",
    ...override,
  };
}

export interface ChatStat {
  tokenCount: number;
  wordCount: number;
  charCount: number;
}

export interface ChatSession {
  id: string;
  topic: string;

  memoryPrompt: string;
  messages: ChatMessage[];
  stat: ChatStat;
  lastUpdate: number;
  lastSummarizeIndex: number;
  clearContextIndex?: number;

  mask: Mask;
}

export const DEFAULT_TOPIC = Locale.Store.DefaultTopic;
export const BOT_HELLO: ChatMessage = createMessage({
  role: "assistant",
  content: Locale.Store.BotHello,
});

function createEmptySession(): ChatSession {
  return {
    id: nanoid(),
    topic: DEFAULT_TOPIC,
    memoryPrompt: "",
    messages: [],
    stat: {
      tokenCount: 0,
      wordCount: 0,
      charCount: 0,
    },
    lastUpdate: Date.now(),
    lastSummarizeIndex: 0,

    mask: createEmptyMask(),
  };
}

<<<<<<< HEAD
function getSummarizeModel(currentModel: string) {
  // if it is using gpt-* models, force to use 3.5 to summarize
  if (currentModel.startsWith("gpt")) {
    return SUMMARIZE_MODEL;
  }
  if (currentModel.startsWith("gemini-pro")) {
    return GEMINI_SUMMARIZE_MODEL;
  }
  return currentModel;
}

=======
>>>>>>> 15e59583
function countMessages(msgs: ChatMessage[]) {
  return msgs.reduce(
    (pre, cur) => pre + estimateTokenLength(getMessageTextContent(cur)),
    0,
  );
}

<<<<<<< HEAD
function fillTemplateWith(input: string, modelConfig: ModelConfig) {
  const cutoff =
    KnowledgeCutOffDate[modelConfig.model] ?? KnowledgeCutOffDate.default;
  // Find the model in the DEFAULT_MODELS array that matches the modelConfig.model
  const modelInfo = DEFAULT_MODELS.find((m) => m.name === modelConfig.model);

  var serviceProvider = "OpenAI";
  if (modelInfo) {
    // TODO: auto detect the providerName from the modelConfig.model

    // Directly use the providerName from the modelInfo
    serviceProvider = modelInfo.provider.providerName;
  }

  const vars = {
    ServiceProvider: serviceProvider,
    cutoff,
    model: modelConfig.model,
=======
function fillTemplateWith(
  input: string,
  context: {
    model: string;
    template?: string;
  },
) {
  const vars = {
    model: context.model,
>>>>>>> 15e59583
    time: new Date().toLocaleString(),
    lang: getLang(),
    input: input,
  };

  let output = context.template ?? DEFAULT_INPUT_TEMPLATE;

  // must contains {{input}}
  const inputVar = "{{input}}";
  if (!output.includes(inputVar)) {
    output += "\n" + inputVar;
  }

  Object.entries(vars).forEach(([name, value]) => {
    const regex = new RegExp(`{{${name}}}`, "g");
    output = output.replace(regex, value.toString()); // Ensure value is a string
  });

  return output;
}

const DEFAULT_CHAT_STATE = {
  sessions: [createEmptySession()],
  currentSessionIndex: 0,
};

export const useChatStore = createPersistStore(
  DEFAULT_CHAT_STATE,
  (set, _get) => {
    function get() {
      return {
        ..._get(),
        ...methods,
      };
    }

    const methods = {
      clearSessions() {
        set(() => ({
          sessions: [createEmptySession()],
          currentSessionIndex: 0,
        }));
      },

      selectSession(index: number) {
        set({
          currentSessionIndex: index,
        });
      },

      moveSession(from: number, to: number) {
        set((state) => {
          const { sessions, currentSessionIndex: oldIndex } = state;

          // move the session
          const newSessions = [...sessions];
          const session = newSessions[from];
          newSessions.splice(from, 1);
          newSessions.splice(to, 0, session);

          // modify current session id
          let newIndex = oldIndex === from ? to : oldIndex;
          if (oldIndex > from && oldIndex <= to) {
            newIndex -= 1;
          } else if (oldIndex < from && oldIndex >= to) {
            newIndex += 1;
          }

          return {
            currentSessionIndex: newIndex,
            sessions: newSessions,
          };
        });
      },

      newSession(mask?: Mask) {
        const session = createEmptySession();

        if (mask) {
          const config = useAppConfig.getState();
          const globalModelConfig = config.globalMaskConfig;

          session.mask = {
            ...mask,
            config: {
              ...globalModelConfig,
              ...mask.config,
            },
          };
          session.topic = mask.name;
        }

        set((state) => ({
          currentSessionIndex: 0,
          sessions: [session].concat(state.sessions),
        }));
      },

      nextSession(delta: number) {
        const n = get().sessions.length;
        const limit = (x: number) => (x + n) % n;
        const i = get().currentSessionIndex;
        get().selectSession(limit(i + delta));
      },

      deleteSession(index: number) {
        const deletingLastSession = get().sessions.length === 1;
        const deletedSession = get().sessions.at(index);

        if (!deletedSession) return;

        const sessions = get().sessions.slice();
        sessions.splice(index, 1);

        const currentIndex = get().currentSessionIndex;
        let nextIndex = Math.min(
          currentIndex - Number(index < currentIndex),
          sessions.length - 1,
        );

        if (deletingLastSession) {
          nextIndex = 0;
          sessions.push(createEmptySession());
        }

        // for undo delete action
        const restoreState = {
          currentSessionIndex: get().currentSessionIndex,
          sessions: get().sessions.slice(),
        };

        set(() => ({
          currentSessionIndex: nextIndex,
          sessions,
        }));

        showToast(
          Locale.Home.DeleteToast,
          {
            text: Locale.Home.Revert,
            onClick() {
              set(() => restoreState);
            },
          },
          5000,
        );
      },

      currentSession() {
        let index = get().currentSessionIndex;
        const sessions = get().sessions;

        if (index < 0 || index >= sessions.length) {
          index = Math.min(sessions.length - 1, Math.max(0, index));
          set(() => ({ currentSessionIndex: index }));
        }

        const session = sessions[index];

        return session;
      },

      onNewMessage(message: ChatMessage) {
        get().updateCurrentSession((session) => {
          session.messages = session.messages.concat();
          session.lastUpdate = Date.now();
        });
        get().updateStat(message);
        get().summarizeSession();
      },

<<<<<<< HEAD
      async onUserInput(content: string, attachImages?: string[]) {
=======
      getCurrentMaskConfig() {
        return get().currentSession().mask.config;
      },

      extractModelConfig(maskConfig: MaskConfig) {
        const provider = maskConfig.provider;
        if (!maskConfig.modelConfig[provider]) {
          throw Error("[Chat] failed to initialize provider: " + provider);
        }

        return maskConfig.modelConfig[provider];
      },

      getCurrentModelConfig() {
        const maskConfig = this.getCurrentMaskConfig();
        return this.extractModelConfig(maskConfig);
      },

      getMaxTokens() {
        const maskConfig = this.getCurrentMaskConfig();

        if (maskConfig.provider === "openai") {
          return maskConfig.modelConfig.openai.max_tokens;
        } else if (maskConfig.provider === "anthropic") {
          return maskConfig.modelConfig.anthropic.max_tokens_to_sample;
        }

        return 8192;
      },

      getClient() {
        const appConfig = useAppConfig.getState();
        const currentMaskConfig = get().getCurrentMaskConfig();
        return api.createLLMClient(appConfig.providerConfig, currentMaskConfig);
      },

      async onUserInput(content: string) {
>>>>>>> 15e59583
        const session = get().currentSession();
        const maskConfig = this.getCurrentMaskConfig();
        const modelConfig = this.getCurrentModelConfig();

        const userContent = fillTemplateWith(content, {
          model: modelConfig.model,
          template: maskConfig.chatConfig.template,
        });
        console.log("[User Input] after template: ", userContent);

        let mContent: string | MultimodalContent[] = userContent;

        if (attachImages && attachImages.length > 0) {
          mContent = [
            {
              type: "text",
              text: userContent,
            },
          ];
          mContent = mContent.concat(
            attachImages.map((url) => {
              return {
                type: "image_url",
                image_url: {
                  url: url,
                },
              };
            }),
          );
        }
        let userMessage: ChatMessage = createMessage({
          role: "user",
          content: mContent,
        });

        const botMessage: ChatMessage = createMessage({
          role: "assistant",
          streaming: true,
          model: modelConfig.model,
        });

        // get recent messages
        const recentMessages = get().getMessagesWithMemory();
        const sendMessages = recentMessages.concat(userMessage);
        const messageIndex = get().currentSession().messages.length + 1;

        // save user's and bot's message
        get().updateCurrentSession((session) => {
          const savedUserMessage = {
            ...userMessage,
            content: mContent,
          };
          session.messages = session.messages.concat([
            savedUserMessage,
            botMessage,
          ]);
        });

<<<<<<< HEAD
        var api: ClientApi;
        if (modelConfig.model.startsWith("gemini")) {
          api = new ClientApi(ModelProvider.GeminiPro);
        } else {
          api = new ClientApi(ModelProvider.GPT);
        }
=======
        const client = this.getClient();
>>>>>>> 15e59583

        // make request
        client.chatStream({
          messages: sendMessages,
          onUpdate(message) {
            botMessage.streaming = true;
            if (message) {
              botMessage.content = message;
            }
            get().updateCurrentSession((session) => {
              session.messages = session.messages.concat();
            });
          },
          onFinish(message) {
            botMessage.streaming = false;
            if (message) {
              botMessage.content = message;
              get().onNewMessage(botMessage);
            }
            ChatControllerPool.remove(session.id, botMessage.id);
          },
          onError(error) {
            const isAborted = error.message.includes("aborted");
            botMessage.content +=
              "\n\n" +
              prettyObject({
                error: true,
                message: error.message,
              });
            botMessage.streaming = false;
            userMessage.isError = !isAborted;
            botMessage.isError = !isAborted;
            get().updateCurrentSession((session) => {
              session.messages = session.messages.concat();
            });
            ChatControllerPool.remove(
              session.id,
              botMessage.id ?? messageIndex,
            );

            console.error("[Chat] failed ", error);
          },
          onController(controller) {
            // collect controller for stop/retry
            ChatControllerPool.addController(
              session.id,
              botMessage.id ?? messageIndex,
              controller,
            );
          },
        });
      },

      getMemoryPrompt() {
        const session = get().currentSession();

        return {
          role: "system",
          content:
            session.memoryPrompt.length > 0
              ? Locale.Store.Prompt.History(session.memoryPrompt)
              : "",
          date: "",
        } as ChatMessage;
      },

      getMessagesWithMemory() {
        const session = get().currentSession();
        const maskConfig = this.getCurrentMaskConfig();
        const chatConfig = maskConfig.chatConfig;
        const modelConfig = this.getCurrentModelConfig();
        const clearContextIndex = session.clearContextIndex ?? 0;
        const messages = session.messages.slice();
        const totalMessageCount = session.messages.length;

        // in-context prompts
        const contextPrompts = session.mask.context.slice();

        // system prompts, to get close to OpenAI Web ChatGPT
<<<<<<< HEAD
        const shouldInjectSystemPrompts =
          modelConfig.enableInjectSystemPrompts &&
          session.mask.modelConfig.model.startsWith("gpt-");

        var systemPrompts: ChatMessage[] = [];
        systemPrompts = shouldInjectSystemPrompts
=======
        const shouldInjectSystemPrompts = chatConfig.enableInjectSystemPrompts;
        const systemPrompts = shouldInjectSystemPrompts
>>>>>>> 15e59583
          ? [
              createMessage({
                role: "system",
                content: fillTemplateWith("", {
                  model: modelConfig.model,
                  template: chatConfig.template,
                }),
              }),
            ]
          : [];
        if (shouldInjectSystemPrompts) {
          console.log(
            "[Global System Prompt] ",
            systemPrompts.at(0)?.content ?? "empty",
          );
        }

        // long term memory
        const shouldSendLongTermMemory =
          chatConfig.sendMemory &&
          session.memoryPrompt &&
          session.memoryPrompt.length > 0 &&
          session.lastSummarizeIndex > clearContextIndex;
        const longTermMemoryPrompts = shouldSendLongTermMemory
          ? [get().getMemoryPrompt()]
          : [];
        const longTermMemoryStartIndex = session.lastSummarizeIndex;

        // short term memory
        const shortTermMemoryStartIndex = Math.max(
          0,
          totalMessageCount - chatConfig.historyMessageCount,
        );

        // lets concat send messages, including 4 parts:
        // 0. system prompt: to get close to OpenAI Web ChatGPT
        // 1. long term memory: summarized memory messages
        // 2. pre-defined in-context prompts
        // 3. short term memory: latest n messages
        // 4. newest input message
        const memoryStartIndex = shouldSendLongTermMemory
          ? Math.min(longTermMemoryStartIndex, shortTermMemoryStartIndex)
          : shortTermMemoryStartIndex;
        // and if user has cleared history messages, we should exclude the memory too.
        const contextStartIndex = Math.max(clearContextIndex, memoryStartIndex);
        const maxTokenThreshold = this.getMaxTokens();

        // get recent messages as much as possible
        const reversedRecentMessages = [];
        for (
          let i = totalMessageCount - 1, tokenCount = 0;
          i >= contextStartIndex && tokenCount < maxTokenThreshold;
          i -= 1
        ) {
          const msg = messages[i];
          if (!msg || msg.isError) continue;
          tokenCount += estimateTokenLength(getMessageTextContent(msg));
          reversedRecentMessages.push(msg);
        }

        // concat all messages
        const recentMessages = [
          ...systemPrompts,
          ...longTermMemoryPrompts,
          ...contextPrompts,
          ...reversedRecentMessages.reverse(),
        ];

        return recentMessages;
      },

      updateMessage(
        sessionIndex: number,
        messageIndex: number,
        updater: (message?: ChatMessage) => void,
      ) {
        const sessions = get().sessions;
        const session = sessions.at(sessionIndex);
        const messages = session?.messages;
        updater(messages?.at(messageIndex));
        set(() => ({ sessions }));
      },

      resetSession() {
        get().updateCurrentSession((session) => {
          session.messages = [];
          session.memoryPrompt = "";
        });
      },

      summarizeSession() {
        const config = useAppConfig.getState();
        const maskConfig = this.getCurrentMaskConfig();
        const chatConfig = maskConfig.chatConfig;
        const session = get().currentSession();
        const modelConfig = session.mask.modelConfig;

        var api: ClientApi;
        if (modelConfig.model.startsWith("gemini")) {
          api = new ClientApi(ModelProvider.GeminiPro);
        } else {
          api = new ClientApi(ModelProvider.GPT);
        }

        // remove error messages if any
        const messages = session.messages;

        // should summarize topic after chating more than 50 words
        const SUMMARIZE_MIN_LEN = 50;
        if (
          chatConfig.enableAutoGenerateTitle &&
          session.topic === DEFAULT_TOPIC &&
          countMessages(messages) >= SUMMARIZE_MIN_LEN
        ) {
          const topicMessages = messages.concat(
            createMessage({
              role: "user",
              content: Locale.Store.Prompt.Topic,
            }),
          );

          const client = this.getClient();
          client.chat({
            messages: topicMessages,
<<<<<<< HEAD
            config: {
              model: getSummarizeModel(session.mask.modelConfig.model),
              stream: false,
            },
=======
            shouldSummarize: true,

>>>>>>> 15e59583
            onFinish(message) {
              get().updateCurrentSession(
                (session) =>
                  (session.topic =
                    message.length > 0 ? trimTopic(message) : DEFAULT_TOPIC),
              );
            },
          });
        }
<<<<<<< HEAD
=======

>>>>>>> 15e59583
        const summarizeIndex = Math.max(
          session.lastSummarizeIndex,
          session.clearContextIndex ?? 0,
        );
        let toBeSummarizedMsgs = messages
          .filter((msg) => !msg.isError)
          .slice(summarizeIndex);

        const historyMsgLength = countMessages(toBeSummarizedMsgs);

        if (historyMsgLength > this.getMaxTokens()) {
          const n = toBeSummarizedMsgs.length;
          toBeSummarizedMsgs = toBeSummarizedMsgs.slice(
            Math.max(0, n - chatConfig.historyMessageCount),
          );
        }

        // add memory prompt
        toBeSummarizedMsgs.unshift(get().getMemoryPrompt());

        const lastSummarizeIndex = session.messages.length;

        console.log(
          "[Chat History] ",
          toBeSummarizedMsgs,
          historyMsgLength,
          chatConfig.compressMessageLengthThreshold,
        );

        if (
          historyMsgLength > chatConfig.compressMessageLengthThreshold &&
          chatConfig.sendMemory
        ) {
<<<<<<< HEAD
          /** Destruct max_tokens while summarizing
           * this param is just shit
           **/
          const { max_tokens, ...modelcfg } = modelConfig;
          api.llm.chat({
=======
          this.getClient().chatStream({
>>>>>>> 15e59583
            messages: toBeSummarizedMsgs.concat(
              createMessage({
                role: "system",
                content: Locale.Store.Prompt.Summarize,
                date: "",
              }),
            ),
<<<<<<< HEAD
            config: {
              ...modelcfg,
              stream: true,
              model: getSummarizeModel(session.mask.modelConfig.model),
            },
=======
            shouldSummarize: true,
>>>>>>> 15e59583
            onUpdate(message) {
              session.memoryPrompt = message;
            },
            onFinish(message) {
              console.log("[Memory] ", message);
              get().updateCurrentSession((session) => {
                session.lastSummarizeIndex = lastSummarizeIndex;
                session.memoryPrompt = message; // Update the memory prompt for stored it in local storage
              });
            },
            onError(err) {
              console.error("[Summarize] ", err);
            },
          });
        }
      },

      updateStat(message: ChatMessage) {
        get().updateCurrentSession((session) => {
          session.stat.charCount += message.content.length;
          // TODO: should update chat count and word count
        });
      },

      updateCurrentSession(updater: (session: ChatSession) => void) {
        const sessions = get().sessions;
        const index = get().currentSessionIndex;
        updater(sessions[index]);
        set(() => ({ sessions }));
      },

      clearAllData() {
        localStorage.clear();
        location.reload();
      },
    };

    return methods;
  },
  {
    name: StoreKey.Chat,
    version: 3.1,
    migrate(persistedState, version) {
      // TODO(yifei): migrate from old versions

      return persistedState as any;
    },
  },
);<|MERGE_RESOLUTION|>--- conflicted
+++ resolved
@@ -2,9 +2,8 @@
 
 import Locale, { getLang } from "../locales";
 import { showToast } from "../components/ui-lib";
-import { MaskConfig, useAppConfig } from "./config";
+import { ModelConfig, ModelType, useAppConfig } from "./config";
 import { createEmptyMask, Mask } from "./mask";
-<<<<<<< HEAD
 import {
   DEFAULT_INPUT_TEMPLATE,
   DEFAULT_MODELS,
@@ -17,22 +16,17 @@
 } from "../constant";
 import { ClientApi, RequestMessage, MultimodalContent } from "../client/api";
 import { ChatControllerPool } from "../client/controller";
-=======
-import { DEFAULT_INPUT_TEMPLATE, StoreKey } from "../constant";
-import { ChatControllerPool } from "../client/common/controller";
->>>>>>> 15e59583
 import { prettyObject } from "../utils/format";
 import { estimateTokenLength } from "../utils/token";
 import { nanoid } from "nanoid";
 import { createPersistStore } from "../utils/store";
-import { RequestMessage, api } from "../client";
 
 export type ChatMessage = RequestMessage & {
   date: string;
   streaming?: boolean;
   isError?: boolean;
   id: string;
-  model?: string;
+  model?: ModelType;
 };
 
 export function createMessage(override: Partial<ChatMessage>): ChatMessage {
@@ -89,7 +83,6 @@
   };
 }
 
-<<<<<<< HEAD
 function getSummarizeModel(currentModel: string) {
   // if it is using gpt-* models, force to use 3.5 to summarize
   if (currentModel.startsWith("gpt")) {
@@ -101,8 +94,6 @@
   return currentModel;
 }
 
-=======
->>>>>>> 15e59583
 function countMessages(msgs: ChatMessage[]) {
   return msgs.reduce(
     (pre, cur) => pre + estimateTokenLength(getMessageTextContent(cur)),
@@ -110,7 +101,6 @@
   );
 }
 
-<<<<<<< HEAD
 function fillTemplateWith(input: string, modelConfig: ModelConfig) {
   const cutoff =
     KnowledgeCutOffDate[modelConfig.model] ?? KnowledgeCutOffDate.default;
@@ -129,23 +119,12 @@
     ServiceProvider: serviceProvider,
     cutoff,
     model: modelConfig.model,
-=======
-function fillTemplateWith(
-  input: string,
-  context: {
-    model: string;
-    template?: string;
-  },
-) {
-  const vars = {
-    model: context.model,
->>>>>>> 15e59583
     time: new Date().toLocaleString(),
     lang: getLang(),
     input: input,
   };
 
-  let output = context.template ?? DEFAULT_INPUT_TEMPLATE;
+  let output = modelConfig.template ?? DEFAULT_INPUT_TEMPLATE;
 
   // must contains {{input}}
   const inputVar = "{{input}}";
@@ -220,13 +199,13 @@
 
         if (mask) {
           const config = useAppConfig.getState();
-          const globalModelConfig = config.globalMaskConfig;
+          const globalModelConfig = config.modelConfig;
 
           session.mask = {
             ...mask,
-            config: {
+            modelConfig: {
               ...globalModelConfig,
-              ...mask.config,
+              ...mask.modelConfig,
             },
           };
           session.topic = mask.name;
@@ -308,58 +287,14 @@
           session.lastUpdate = Date.now();
         });
         get().updateStat(message);
-        get().summarizeSession();
-      },
-
-<<<<<<< HEAD
+        // get().summarizeSession();
+      },
+
       async onUserInput(content: string, attachImages?: string[]) {
-=======
-      getCurrentMaskConfig() {
-        return get().currentSession().mask.config;
-      },
-
-      extractModelConfig(maskConfig: MaskConfig) {
-        const provider = maskConfig.provider;
-        if (!maskConfig.modelConfig[provider]) {
-          throw Error("[Chat] failed to initialize provider: " + provider);
-        }
-
-        return maskConfig.modelConfig[provider];
-      },
-
-      getCurrentModelConfig() {
-        const maskConfig = this.getCurrentMaskConfig();
-        return this.extractModelConfig(maskConfig);
-      },
-
-      getMaxTokens() {
-        const maskConfig = this.getCurrentMaskConfig();
-
-        if (maskConfig.provider === "openai") {
-          return maskConfig.modelConfig.openai.max_tokens;
-        } else if (maskConfig.provider === "anthropic") {
-          return maskConfig.modelConfig.anthropic.max_tokens_to_sample;
-        }
-
-        return 8192;
-      },
-
-      getClient() {
-        const appConfig = useAppConfig.getState();
-        const currentMaskConfig = get().getCurrentMaskConfig();
-        return api.createLLMClient(appConfig.providerConfig, currentMaskConfig);
-      },
-
-      async onUserInput(content: string) {
->>>>>>> 15e59583
         const session = get().currentSession();
-        const maskConfig = this.getCurrentMaskConfig();
-        const modelConfig = this.getCurrentModelConfig();
-
-        const userContent = fillTemplateWith(content, {
-          model: modelConfig.model,
-          template: maskConfig.chatConfig.template,
-        });
+        const modelConfig = session.mask.modelConfig;
+
+        const userContent = fillTemplateWith(content, modelConfig);
         console.log("[User Input] after template: ", userContent);
 
         let mContent: string | MultimodalContent[] = userContent;
@@ -410,20 +345,19 @@
           ]);
         });
 
-<<<<<<< HEAD
         var api: ClientApi;
         if (modelConfig.model.startsWith("gemini")) {
           api = new ClientApi(ModelProvider.GeminiPro);
+        } else if (modelConfig.model.startsWith("claude")) {
+          api = new ClientApi(ModelProvider.Claude);
         } else {
           api = new ClientApi(ModelProvider.GPT);
         }
-=======
-        const client = this.getClient();
->>>>>>> 15e59583
 
         // make request
-        client.chatStream({
+        api.llm.chat({
           messages: sendMessages,
+          config: { ...modelConfig, stream: true },
           onUpdate(message) {
             botMessage.streaming = true;
             if (message) {
@@ -488,9 +422,7 @@
 
       getMessagesWithMemory() {
         const session = get().currentSession();
-        const maskConfig = this.getCurrentMaskConfig();
-        const chatConfig = maskConfig.chatConfig;
-        const modelConfig = this.getCurrentModelConfig();
+        const modelConfig = session.mask.modelConfig;
         const clearContextIndex = session.clearContextIndex ?? 0;
         const messages = session.messages.slice();
         const totalMessageCount = session.messages.length;
@@ -499,23 +431,18 @@
         const contextPrompts = session.mask.context.slice();
 
         // system prompts, to get close to OpenAI Web ChatGPT
-<<<<<<< HEAD
         const shouldInjectSystemPrompts =
           modelConfig.enableInjectSystemPrompts &&
           session.mask.modelConfig.model.startsWith("gpt-");
 
         var systemPrompts: ChatMessage[] = [];
         systemPrompts = shouldInjectSystemPrompts
-=======
-        const shouldInjectSystemPrompts = chatConfig.enableInjectSystemPrompts;
-        const systemPrompts = shouldInjectSystemPrompts
->>>>>>> 15e59583
           ? [
               createMessage({
                 role: "system",
                 content: fillTemplateWith("", {
-                  model: modelConfig.model,
-                  template: chatConfig.template,
+                  ...modelConfig,
+                  template: DEFAULT_SYSTEM_TEMPLATE,
                 }),
               }),
             ]
@@ -529,7 +456,7 @@
 
         // long term memory
         const shouldSendLongTermMemory =
-          chatConfig.sendMemory &&
+          modelConfig.sendMemory &&
           session.memoryPrompt &&
           session.memoryPrompt.length > 0 &&
           session.lastSummarizeIndex > clearContextIndex;
@@ -541,7 +468,7 @@
         // short term memory
         const shortTermMemoryStartIndex = Math.max(
           0,
-          totalMessageCount - chatConfig.historyMessageCount,
+          totalMessageCount - modelConfig.historyMessageCount,
         );
 
         // lets concat send messages, including 4 parts:
@@ -555,7 +482,7 @@
           : shortTermMemoryStartIndex;
         // and if user has cleared history messages, we should exclude the memory too.
         const contextStartIndex = Math.max(clearContextIndex, memoryStartIndex);
-        const maxTokenThreshold = this.getMaxTokens();
+        const maxTokenThreshold = modelConfig.max_tokens;
 
         // get recent messages as much as possible
         const reversedRecentMessages = [];
@@ -602,14 +529,14 @@
 
       summarizeSession() {
         const config = useAppConfig.getState();
-        const maskConfig = this.getCurrentMaskConfig();
-        const chatConfig = maskConfig.chatConfig;
         const session = get().currentSession();
         const modelConfig = session.mask.modelConfig;
 
         var api: ClientApi;
         if (modelConfig.model.startsWith("gemini")) {
           api = new ClientApi(ModelProvider.GeminiPro);
+        } else if (modelConfig.model.startsWith("claude")) {
+          api = new ClientApi(ModelProvider.Claude);
         } else {
           api = new ClientApi(ModelProvider.GPT);
         }
@@ -620,7 +547,7 @@
         // should summarize topic after chating more than 50 words
         const SUMMARIZE_MIN_LEN = 50;
         if (
-          chatConfig.enableAutoGenerateTitle &&
+          config.enableAutoGenerateTitle &&
           session.topic === DEFAULT_TOPIC &&
           countMessages(messages) >= SUMMARIZE_MIN_LEN
         ) {
@@ -630,19 +557,12 @@
               content: Locale.Store.Prompt.Topic,
             }),
           );
-
-          const client = this.getClient();
-          client.chat({
+          api.llm.chat({
             messages: topicMessages,
-<<<<<<< HEAD
             config: {
               model: getSummarizeModel(session.mask.modelConfig.model),
               stream: false,
             },
-=======
-            shouldSummarize: true,
-
->>>>>>> 15e59583
             onFinish(message) {
               get().updateCurrentSession(
                 (session) =>
@@ -652,10 +572,6 @@
             },
           });
         }
-<<<<<<< HEAD
-=======
-
->>>>>>> 15e59583
         const summarizeIndex = Math.max(
           session.lastSummarizeIndex,
           session.clearContextIndex ?? 0,
@@ -666,10 +582,10 @@
 
         const historyMsgLength = countMessages(toBeSummarizedMsgs);
 
-        if (historyMsgLength > this.getMaxTokens()) {
+        if (historyMsgLength > modelConfig?.max_tokens ?? 4000) {
           const n = toBeSummarizedMsgs.length;
           toBeSummarizedMsgs = toBeSummarizedMsgs.slice(
-            Math.max(0, n - chatConfig.historyMessageCount),
+            Math.max(0, n - modelConfig.historyMessageCount),
           );
         }
 
@@ -682,22 +598,18 @@
           "[Chat History] ",
           toBeSummarizedMsgs,
           historyMsgLength,
-          chatConfig.compressMessageLengthThreshold,
+          modelConfig.compressMessageLengthThreshold,
         );
 
         if (
-          historyMsgLength > chatConfig.compressMessageLengthThreshold &&
-          chatConfig.sendMemory
+          historyMsgLength > modelConfig.compressMessageLengthThreshold &&
+          modelConfig.sendMemory
         ) {
-<<<<<<< HEAD
           /** Destruct max_tokens while summarizing
            * this param is just shit
            **/
           const { max_tokens, ...modelcfg } = modelConfig;
           api.llm.chat({
-=======
-          this.getClient().chatStream({
->>>>>>> 15e59583
             messages: toBeSummarizedMsgs.concat(
               createMessage({
                 role: "system",
@@ -705,15 +617,11 @@
                 date: "",
               }),
             ),
-<<<<<<< HEAD
             config: {
               ...modelcfg,
               stream: true,
               model: getSummarizeModel(session.mask.modelConfig.model),
             },
-=======
-            shouldSummarize: true,
->>>>>>> 15e59583
             onUpdate(message) {
               session.memoryPrompt = message;
             },
@@ -757,9 +665,52 @@
     name: StoreKey.Chat,
     version: 3.1,
     migrate(persistedState, version) {
-      // TODO(yifei): migrate from old versions
-
-      return persistedState as any;
+      const state = persistedState as any;
+      const newState = JSON.parse(
+        JSON.stringify(state),
+      ) as typeof DEFAULT_CHAT_STATE;
+
+      if (version < 2) {
+        newState.sessions = [];
+
+        const oldSessions = state.sessions;
+        for (const oldSession of oldSessions) {
+          const newSession = createEmptySession();
+          newSession.topic = oldSession.topic;
+          newSession.messages = [...oldSession.messages];
+          newSession.mask.modelConfig.sendMemory = true;
+          newSession.mask.modelConfig.historyMessageCount = 4;
+          newSession.mask.modelConfig.compressMessageLengthThreshold = 1000;
+          newState.sessions.push(newSession);
+        }
+      }
+
+      if (version < 3) {
+        // migrate id to nanoid
+        newState.sessions.forEach((s) => {
+          s.id = nanoid();
+          s.messages.forEach((m) => (m.id = nanoid()));
+        });
+      }
+
+      // Enable `enableInjectSystemPrompts` attribute for old sessions.
+      // Resolve issue of old sessions not automatically enabling.
+      if (version < 3.1) {
+        newState.sessions.forEach((s) => {
+          if (
+            // Exclude those already set by user
+            !s.mask.modelConfig.hasOwnProperty("enableInjectSystemPrompts")
+          ) {
+            // Because users may have changed this configuration,
+            // the user's current configuration is used instead of the default
+            const config = useAppConfig.getState();
+            s.mask.modelConfig.enableInjectSystemPrompts =
+              config.modelConfig.enableInjectSystemPrompts;
+          }
+        });
+      }
+
+      return newState as any;
     },
   },
 );