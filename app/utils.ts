import { useEffect, useState } from "react";
import dayjs from "dayjs";
import { showToast } from "./components/ui-lib";
import Locale from "./locales";
import { RequestMessage } from "./client/api";

export function trimTopic(topic: string) {
  // Fix an issue where double quotes still show in the Indonesian language
  // This will remove the specified punctuation from the end of the string
  // and also trim quotes from both the start and end if they exist.
  return (
    topic
      // fix for gemini
      .replace(/^["“”*]+|["“”*]+$/g, "")
      .replace(/[，。！？”“"、,.!?*]*$/, "")
  );
}

export async function copyToClipboard(text: string) {
  try {
    if (window.__TAURI__) {
      window.__TAURI__.writeText(text);
    } else {
      await navigator.clipboard.writeText(text);
    }

    showToast(Locale.Copy.Success);
  } catch (error) {
    const textArea = document.createElement("textarea");
    textArea.value = text;
    document.body.appendChild(textArea);
    textArea.focus();
    textArea.select();
    try {
      document.execCommand("copy");
      showToast(Locale.Copy.Success);
    } catch (error) {
      showToast(Locale.Copy.Failed);
    }
    document.body.removeChild(textArea);
  }
}

export async function downloadAs(text: string, filename: string) {
  if (window.__TAURI__) {
    const result = await window.__TAURI__.dialog.save({
      defaultPath: `${filename}`,
      filters: [
        {
          name: `${filename.split(".").pop()} files`,
          extensions: [`${filename.split(".").pop()}`],
        },
        {
          name: "All Files",
          extensions: ["*"],
        },
      ],
    });

    if (result !== null) {
      try {
        await window.__TAURI__.fs.writeTextFile(result, text);
        showToast(Locale.Download.Success);
      } catch (error) {
        showToast(Locale.Download.Failed);
      }
    } else {
      showToast(Locale.Download.Failed);
    }
  } else {
    const element = document.createElement("a");
    element.setAttribute(
      "href",
      "data:text/plain;charset=utf-8," + encodeURIComponent(text),
    );
    element.setAttribute("download", filename);

    element.style.display = "none";
    document.body.appendChild(element);

    element.click();

    document.body.removeChild(element);
  }
}

export function readFromFile() {
  return new Promise<string>((res, rej) => {
    const fileInput = document.createElement("input");
    fileInput.type = "file";
    fileInput.accept = "application/json";

    fileInput.onchange = (event: any) => {
      const file = event.target.files[0];
      const fileReader = new FileReader();
      fileReader.onload = (e: any) => {
        res(e.target.result);
      };
      fileReader.onerror = (e) => rej(e);
      fileReader.readAsText(file);
    };

    fileInput.click();
  });
}

export function isIOS() {
  const userAgent = navigator.userAgent.toLowerCase();
  return /iphone|ipad|ipod/.test(userAgent);
}

export function useWindowSize() {
  const [size, setSize] = useState({
    width: window.innerWidth,
    height: window.innerHeight,
  });

  useEffect(() => {
    const onResize = () => {
      setSize({
        width: window.innerWidth,
        height: window.innerHeight,
      });
    };

    window.addEventListener("resize", onResize);

    return () => {
      window.removeEventListener("resize", onResize);
    };
  }, []);

  return size;
}

export const MOBILE_MAX_WIDTH = 600;
export function useMobileScreen() {
  const { width } = useWindowSize();

  return width <= MOBILE_MAX_WIDTH;
}

export function isFirefox() {
  return (
    typeof navigator !== "undefined" && /firefox/i.test(navigator.userAgent)
  );
}

export function selectOrCopy(el: HTMLElement, content: string) {
  const currentSelection = window.getSelection();

  if (currentSelection?.type === "Range") {
    return false;
  }

  copyToClipboard(content);

  return true;
}

function getDomContentWidth(dom: HTMLElement) {
  const style = window.getComputedStyle(dom);
  const paddingWidth =
    parseFloat(style.paddingLeft) + parseFloat(style.paddingRight);
  const width = dom.clientWidth - paddingWidth;
  return width;
}

function getOrCreateMeasureDom(id: string, init?: (dom: HTMLElement) => void) {
  let dom = document.getElementById(id);

  if (!dom) {
    dom = document.createElement("span");
    dom.style.position = "absolute";
    dom.style.wordBreak = "break-word";
    dom.style.fontSize = "14px";
    dom.style.transform = "translateY(-200vh)";
    dom.style.pointerEvents = "none";
    dom.style.opacity = "0";
    dom.id = id;
    document.body.appendChild(dom);
    init?.(dom);
  }

  return dom!;
}

export function autoGrowTextArea(dom: HTMLTextAreaElement) {
  const measureDom = getOrCreateMeasureDom("__measure");
  const singleLineDom = getOrCreateMeasureDom("__single_measure", (dom) => {
    dom.innerText = "TEXT_FOR_MEASURE";
  });

  const width = getDomContentWidth(dom);
  measureDom.style.width = width + "px";
  measureDom.innerText = dom.value !== "" ? dom.value : "1";
  measureDom.style.fontSize = dom.style.fontSize;
  const endWithEmptyLine = dom.value.endsWith("\n");
  const height = parseFloat(window.getComputedStyle(measureDom).height);
  const singleLineHeight = parseFloat(
    window.getComputedStyle(singleLineDom).height,
  );

  const rows =
    Math.round(height / singleLineHeight) + (endWithEmptyLine ? 1 : 0);

  return rows;
}

export function getCSSVar(varName: string) {
  return getComputedStyle(document.body).getPropertyValue(varName).trim();
}

/**
 * Detects Macintosh
 */
export function isMacOS(): boolean {
  if (typeof window !== "undefined") {
    let userAgent = window.navigator.userAgent.toLocaleLowerCase();
    const macintosh = /iphone|ipad|ipod|macintosh/.test(userAgent);
    return !!macintosh;
  }
  return false;
}

export function getMessageTextContent(message: RequestMessage) {
  if (typeof message.content === "string") {
    return message.content;
  }
  for (const c of message.content) {
    if (c.type === "text") {
      return c.text ?? "";
    }
  }
  return "";
}

export function getMessageImages(message: RequestMessage): string[] {
  if (typeof message.content === "string") {
    return [];
  }
  const urls: string[] = [];
  for (const c of message.content) {
    if (c.type === "image_url") {
      urls.push(c.image_url?.url ?? "");
    }
  }
  return urls;
}

export function isVisionModel(model: string) {
  // Note: This is a better way using the TypeScript feature instead of `&&` or `||` (ts v5.5.0-dev.20240314 I've been using)

  const visionKeywords = [
    "vision",
    "claude-3",
    "gemini-1.5-pro",
    "gemini-1.5-flash",
    "gpt-4o",
  ];
  const isGpt4Turbo =
    model.includes("gpt-4-turbo") && !model.includes("preview");

<<<<<<< HEAD
  const isGpt4Turbo = model.includes("gpt-4-turbo") && !model.includes("preview");

  return visionKeywords.some((keyword) => model.includes(keyword)) || isGpt4Turbo;
}

export function getTime(dateTime: string) {
  const time = dayjs(dateTime);
  const now = dayjs();
  if (time.isBefore(now, "date")) {
    return time.format("MM-DD");
  }
  return time.format("hh:mm");
=======
  return (
    visionKeywords.some((keyword) => model.includes(keyword)) || isGpt4Turbo
  );
>>>>>>> f55f04ab
}<|MERGE_RESOLUTION|>--- conflicted
+++ resolved
@@ -261,10 +261,9 @@
   const isGpt4Turbo =
     model.includes("gpt-4-turbo") && !model.includes("preview");
 
-<<<<<<< HEAD
-  const isGpt4Turbo = model.includes("gpt-4-turbo") && !model.includes("preview");
-
-  return visionKeywords.some((keyword) => model.includes(keyword)) || isGpt4Turbo;
+  return (
+    visionKeywords.some((keyword) => model.includes(keyword)) || isGpt4Turbo
+  );
 }
 
 export function getTime(dateTime: string) {
@@ -274,9 +273,4 @@
     return time.format("MM-DD");
   }
   return time.format("hh:mm");
-=======
-  return (
-    visionKeywords.some((keyword) => model.includes(keyword)) || isGpt4Turbo
-  );
->>>>>>> f55f04ab
 }