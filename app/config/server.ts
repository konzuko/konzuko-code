--- conflicted
+++ resolved
@@ -135,17 +135,7 @@
 
   if (disableGPT4) {
     if (customModels) customModels += ",";
-<<<<<<< HEAD
-    customModels += DEFAULT_MODELS.filter(
-      (m) =>
-        (m.name.startsWith("gpt-4") ||
-          m.name.startsWith("chatgpt-4o") ||
-          m.name.startsWith("o1")) &&
-        !m.name.startsWith("gpt-4o-mini"),
-    )
-=======
     customModels += DEFAULT_MODELS.filter((m) => isGPT4Model(m.name))
->>>>>>> 93652db6
       .map((m) => "-" + m.name)
       .join(",");
     if (defaultModel && isGPT4Model(defaultModel)) {
