import md5 from "spark-md5";
import { DEFAULT_MODELS } from "../constant";

declare global {
  namespace NodeJS {
    interface ProcessEnv {
      PROXY_URL?: string; // docker only

      OPENAI_API_KEY?: string;
      CODE?: string;

      BASE_URL?: string;
      OPENAI_ORG_ID?: string; // openai only

      VERCEL?: string;
      BUILD_MODE?: "standalone" | "export";
      BUILD_APP?: string; // is building desktop app

      HIDE_USER_API_KEY?: string; // disable user's api key input
      DISABLE_GPT4?: string; // allow user to use gpt-4 or not
      ENABLE_BALANCE_QUERY?: string; // allow user to query balance or not
      DISABLE_FAST_LINK?: string; // disallow parse settings from url or not
      CUSTOM_MODELS?: string; // to control custom models
      DEFAULT_MODEL?: string; // to cnntrol default model in every new chat window

      // azure only
      AZURE_URL?: string; // https://{azure-url}/openai/deployments/{deploy-name}
      AZURE_API_KEY?: string;
      AZURE_API_VERSION?: string;

      // google only
      GOOGLE_API_KEY?: string;
      GOOGLE_URL?: string;

      // google tag manager
      GTM_ID?: string;

      // anthropic only
      ANTHROPIC_URL?: string;
      ANTHROPIC_API_KEY?: string;
      ANTHROPIC_API_VERSION?: string;

      // baidu only
      BAIDU_URL?: string;
      BAIDU_API_KEY?: string;
      BAIDU_SECRET_KEY?: string;

      // bytedance only
      BYTEDANCE_URL?: string;
      BYTEDANCE_API_KEY?: string;

      // alibaba only
      ALIBABA_URL?: string;
      ALIBABA_API_KEY?: string;

      // custom template for preprocessing user input
      DEFAULT_INPUT_TEMPLATE?: string;
    }
  }
}

const ACCESS_CODES = (function getAccessCodes(): Set<string> {
  const code = process.env.CODE;

  try {
    const codes = (code?.split(",") ?? [])
      .filter((v) => !!v)
      .map((v) => md5.hash(v.trim()));
    return new Set(codes);
  } catch (e) {
    return new Set();
  }
})();

function getApiKey(keys?: string) {
  const apiKeyEnvVar = keys ?? "";
  const apiKeys = apiKeyEnvVar.split(",").map((v) => v.trim());
  const randomIndex = Math.floor(Math.random() * apiKeys.length);
  const apiKey = apiKeys[randomIndex];
  if (apiKey) {
    console.log(
      `[Server Config] using ${randomIndex + 1} of ${
        apiKeys.length
      } api key - ${apiKey}`,
    );
  }

  return apiKey;
}

export const getServerSideConfig = () => {
  if (typeof process === "undefined") {
    throw Error(
      "[Server Config] you are importing a nodejs-only module outside of nodejs",
    );
  }

  const disableGPT4 = !!process.env.DISABLE_GPT4;
  let customModels = process.env.CUSTOM_MODELS ?? "";
  let defaultModel = process.env.DEFAULT_MODEL ?? "";

  if (disableGPT4) {
    if (customModels) customModels += ",";
    customModels += DEFAULT_MODELS.filter((m) => m.name.startsWith("gpt-4"))
      .map((m) => "-" + m.name)
      .join(",");
    if (defaultModel.startsWith("gpt-4")) defaultModel = "";
  }

  const isAzure = !!process.env.AZURE_URL;
  const isGoogle = !!process.env.GOOGLE_API_KEY;
  const isAnthropic = !!process.env.ANTHROPIC_API_KEY;

  const isBaidu = !!process.env.BAIDU_API_KEY;
  const isBytedance = !!process.env.BYTEDANCE_API_KEY;
  const isAlibaba = !!process.env.ALIBABA_API_KEY;
  // const apiKeyEnvVar = process.env.OPENAI_API_KEY ?? "";
  // const apiKeys = apiKeyEnvVar.split(",").map((v) => v.trim());
  // const randomIndex = Math.floor(Math.random() * apiKeys.length);
  // const apiKey = apiKeys[randomIndex];
  // console.log(
  //   `[Server Config] using ${randomIndex + 1} of ${apiKeys.length} api key`,
  // );

  const allowedWebDevEndpoints = (
    process.env.WHITE_WEBDEV_ENDPOINTS ?? ""
  ).split(",");

  return {
    baseUrl: process.env.BASE_URL,
    apiKey: getApiKey(process.env.OPENAI_API_KEY),
    openaiOrgId: process.env.OPENAI_ORG_ID,

    isAzure,
    azureUrl: process.env.AZURE_URL,
    azureApiKey: getApiKey(process.env.AZURE_API_KEY),
    azureApiVersion: process.env.AZURE_API_VERSION,

    isGoogle,
    googleApiKey: getApiKey(process.env.GOOGLE_API_KEY),
    googleUrl: process.env.GOOGLE_URL,

    isAnthropic,
    anthropicApiKey: getApiKey(process.env.ANTHROPIC_API_KEY),
    anthropicApiVersion: process.env.ANTHROPIC_API_VERSION,
    anthropicUrl: process.env.ANTHROPIC_URL,

<<<<<<< HEAD
    stabilityUrl: process.env.STABILITY_URL,
    stabilityApiKey: process.env.STABILITY_API_KEY,
=======
    isBaidu,
    baiduUrl: process.env.BAIDU_URL,
    baiduApiKey: getApiKey(process.env.BAIDU_API_KEY),
    baiduSecretKey: process.env.BAIDU_SECRET_KEY,

    isBytedance,
    bytedanceApiKey: getApiKey(process.env.BYTEDANCE_API_KEY),
    bytedanceUrl: process.env.BYTEDANCE_URL,

    isAlibaba,
    alibabaUrl: process.env.ALIBABA_URL,
    alibabaApiKey: getApiKey(process.env.ALIBABA_API_KEY),
>>>>>>> 89049e1a

    gtmId: process.env.GTM_ID,

    needCode: ACCESS_CODES.size > 0,
    code: process.env.CODE,
    codes: ACCESS_CODES,

    proxyUrl: process.env.PROXY_URL,
    isVercel: !!process.env.VERCEL,

    hideUserApiKey: !!process.env.HIDE_USER_API_KEY,
    disableGPT4,
    hideBalanceQuery: !process.env.ENABLE_BALANCE_QUERY,
    disableFastLink: !!process.env.DISABLE_FAST_LINK,
    customModels,
    defaultModel,
    allowedWebDevEndpoints,
  };
};<|MERGE_RESOLUTION|>--- conflicted
+++ resolved
@@ -22,6 +22,10 @@
       DISABLE_FAST_LINK?: string; // disallow parse settings from url or not
       CUSTOM_MODELS?: string; // to control custom models
       DEFAULT_MODEL?: string; // to cnntrol default model in every new chat window
+
+      // stability only
+      STABILITY_URL?: string;
+      STABILITY_API_KEY?: string;
 
       // azure only
       AZURE_URL?: string; // https://{azure-url}/openai/deployments/{deploy-name}
@@ -107,6 +111,8 @@
     if (defaultModel.startsWith("gpt-4")) defaultModel = "";
   }
 
+  const isStability = !!process.env.STABILITY_API_KEY;
+
   const isAzure = !!process.env.AZURE_URL;
   const isGoogle = !!process.env.GOOGLE_API_KEY;
   const isAnthropic = !!process.env.ANTHROPIC_API_KEY;
@@ -131,6 +137,10 @@
     apiKey: getApiKey(process.env.OPENAI_API_KEY),
     openaiOrgId: process.env.OPENAI_ORG_ID,
 
+    isStability,
+    stabilityUrl: process.env.STABILITY_URL,
+    stabilityApiKey: getApiKey(process.env.STABILITY_API_KEY),
+
     isAzure,
     azureUrl: process.env.AZURE_URL,
     azureApiKey: getApiKey(process.env.AZURE_API_KEY),
@@ -145,10 +155,6 @@
     anthropicApiVersion: process.env.ANTHROPIC_API_VERSION,
     anthropicUrl: process.env.ANTHROPIC_URL,
 
-<<<<<<< HEAD
-    stabilityUrl: process.env.STABILITY_URL,
-    stabilityApiKey: process.env.STABILITY_API_KEY,
-=======
     isBaidu,
     baiduUrl: process.env.BAIDU_URL,
     baiduApiKey: getApiKey(process.env.BAIDU_API_KEY),
@@ -161,7 +167,6 @@
     isAlibaba,
     alibabaUrl: process.env.ALIBABA_URL,
     alibabaApiKey: getApiKey(process.env.ALIBABA_API_KEY),
->>>>>>> 89049e1a
 
     gtmId: process.env.GTM_ID,
 
