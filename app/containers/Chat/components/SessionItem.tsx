import { Draggable } from "@hello-pangea/dnd";

import Locale from "@/app/locales";
import { useLocation } from "react-router-dom";
import { Path } from "@/app/constant";
import { Mask } from "@/app/store/mask";
import { useRef, useEffect } from "react";

import DeleteChatIcon from "@/app/icons/deleteChatIcon.svg";

import { getTime } from "@/app/utils";
import DeleteIcon from "@/app/icons/deleteIcon.svg";
import LogIcon from "@/app/icons/logIcon.svg";

import HoverPopover from "@/app/components/HoverPopover";
import Popover from "@/app/components/Popover";

export default function SessionItem(props: {
  onClick?: () => void;
  onDelete?: () => void;
  title: string;
  count: number;
  time: string;
  selected: boolean;
  id: string;
  index: number;
  narrow?: boolean;
  mask: Mask;
  isMobileScreen: boolean;
}) {
  const draggableRef = useRef<HTMLDivElement | null>(null);
  useEffect(() => {
    if (props.selected && draggableRef.current) {
      draggableRef.current?.scrollIntoView({
        block: "center",
      });
    }
  }, [props.selected]);

  const { pathname: currentPath } = useLocation();

  return (
    <Draggable draggableId={`${props.id}`} index={props.index}>
      {(provided) => (
        <div
          className={`
              group/chat-menu-list relative flex p-3 items-center gap-2 self-stretch rounded-md mb-2 
              border 
<<<<<<< HEAD
              bg-chat-menu-session-unselected-mobile border-chat-menu-session-unselected-mobile
              md:bg-chat-menu-session-unselected md:border-chat-menu-session-unselected
=======
              bg-chat-menu-session-unselected border-chat-menu-session-unselected cursor-pointer
              transition-colors duration-300 ease-in-out
>>>>>>> 4d5a9476
              ${
                props.selected &&
                (currentPath === Path.Chat || currentPath === Path.Home)
                  ? `
                    md:!bg-chat-menu-session-selected md:!border-chat-menu-session-selected
                    !bg-chat-menu-session-selected-mobile !border-chat-menu-session-selected-mobile
                    `
                  : `md:hover:bg-chat-menu-session-hovered md:hover:chat-menu-session-hovered`
              }
            `}
          onClick={props.onClick}
          ref={(ele) => {
            draggableRef.current = ele;
            provided.innerRef(ele);
          }}
          {...provided.draggableProps}
          {...provided.dragHandleProps}
          title={`${props.title}\n${Locale.ChatItem.ChatItemCount(
            props.count,
          )}`}
        >
          <div className=" flex-shrink-0">
            <LogIcon />
          </div>
          <div className="flex flex-col flex-1">
            <div className={`flex justify-between items-center`}>
              <div
                className={` text-text-chat-menu-item-title text-sm-title line-clamp-1 flex-1`}
              >
                {props.title}
              </div>
              <div
                className={`text-text-chat-menu-item-time text-sm group-hover/chat-menu-list:opacity-0 pl-3 hidden md:block`}
              >
                {getTime(props.time)}
              </div>
            </div>
            <div className={`text-text-chat-menu-item-description text-sm`}>
              {Locale.ChatItem.ChatItemCount(props.count)}
            </div>
          </div>
          <div
            className={`text-text-chat-menu-item-time text-sm pl-3 block md:hidden`}
          >
            {getTime(props.time)}
          </div>
          {props.isMobileScreen ? (
            <Popover
              content={
                <div
                  className={`flex items-center gap-3 p-3 rounded-action-btn leading-6 cursor-pointer`}
                  onClickCapture={(e) => {
                    props.onDelete?.();
                  }}
                >
                  <DeleteChatIcon />
                  <div className="flex-1 font-common text-actions-popover-menu-item text-text-chat-menu-item-delete">
                    {Locale.Chat.Actions.Delete}
                  </div>
                </div>
              }
              popoverClassName={`
                    px-2 py-1 border-delete-chat-popover bg-delete-chat-popover-panel rounded-md shadow-delete-chat-popover-shadow 
                `}
              noArrow
              placement="r"
            >
              <div
                className={`
                        cursor-pointer rounded-chat-img
                        md:!absolute md:top-[50%] md:translate-y-[-50%] md:right-3 md:pointer-events-none md:opacity-0 
                        md:group-hover/chat-menu-list:pointer-events-auto 
                        md:group-hover/chat-menu-list:opacity-100
                        md:hover:bg-select-hover 
                        follow-parent-svg
                        text-text-chat-menu-item-time
                    `}
              >
                <DeleteIcon />
              </div>
            </Popover>
          ) : (
            <HoverPopover
              content={
                <div
                  className={`flex items-center gap-3 p-3 rounded-action-btn leading-6 cursor-pointer`}
                  onClickCapture={(e) => {
                    props.onDelete?.();
                    e.preventDefault();
                    e.stopPropagation();
                  }}
                >
                  <DeleteChatIcon />
                  <div className="flex-1 font-common text-actions-popover-menu-item text-text-chat-menu-item-delete">
                    {Locale.Chat.Actions.Delete}
                  </div>
                </div>
              }
              popoverClassName={`
                    px-2 py-1 border-delete-chat-popover bg-delete-chat-popover-panel rounded-md shadow-delete-chat-popover-shadow 
                `}
              noArrow
              align="start"
            >
              <div
                className={`
                        cursor-pointer rounded-chat-img
                        md:!absolute md:top-[50%] md:translate-y-[-50%] md:right-3 md:pointer-events-none md:opacity-0 
                        md:group-hover/chat-menu-list:pointer-events-auto 
                        md:group-hover/chat-menu-list:opacity-100
                        md:hover:bg-select-hover 
                    `}
              >
                <DeleteIcon />
              </div>
            </HoverPopover>
          )}
        </div>
      )}
    </Draggable>
  );
}<|MERGE_RESOLUTION|>--- conflicted
+++ resolved
@@ -46,13 +46,9 @@
           className={`
               group/chat-menu-list relative flex p-3 items-center gap-2 self-stretch rounded-md mb-2 
               border 
-<<<<<<< HEAD
+              transition-colors duration-300 ease-in-out
               bg-chat-menu-session-unselected-mobile border-chat-menu-session-unselected-mobile
               md:bg-chat-menu-session-unselected md:border-chat-menu-session-unselected
-=======
-              bg-chat-menu-session-unselected border-chat-menu-session-unselected cursor-pointer
-              transition-colors duration-300 ease-in-out
->>>>>>> 4d5a9476
               ${
                 props.selected &&
                 (currentPath === Path.Chat || currentPath === Path.Home)
